#include "diveplanner.h"
#include "graphicsview-common.h"
#include "models.h"
#include "modeldelegates.h"
#include "mainwindow.h"
#include "maintab.h"
#include "tableview.h"

#include "../dive.h"
#include "../divelist.h"
#include "../planner.h"
#include "display.h"
#include "helpers.h"

#include <QMouseEvent>
#include <QDebug>
#include <QGraphicsSceneMouseEvent>
#include <QMessageBox>
#include <QListView>
#include <QModelIndex>
#include <QSettings>
#include <QTableView>
#include <QColor>

#include <algorithm>

#define TIME_INITIAL_MAX 30

#define MAX_DEPTH M_OR_FT(150, 450)
#define MIN_DEPTH M_OR_FT(20, 60)

QString gasToStr(const int o2Permille, const int hePermille)
{
	uint o2 = (o2Permille + 5) / 10, he = (hePermille + 5) / 10;
	QString result = is_air(o2Permille, hePermille) ? QObject::tr("AIR") : he == 0 ? QString("EAN%1").arg(o2, 2, 10, QChar('0')) : QString("%1/%2").arg(o2).arg(he);
	return result;
}

QString dpGasToStr(const divedatapoint &p)
{
	return gasToStr(p.o2, p.he);
}

static DivePlannerPointsModel *plannerModel = DivePlannerPointsModel::instance();

bool intLessThan(int a, int b)
{
	return a <= b;
}
void DivePlannerPointsModel::removeSelectedPoints(const QVector<int> &rows)
{
	int firstRow = rowCount() - rows.count();
	QVector<int> v2 = rows;
	std::sort(v2.begin(), v2.end(), intLessThan);
	beginRemoveRows(QModelIndex(), firstRow, rowCount() - 1);
	for (int i = v2.count() - 1; i >= 0; i--) {
		divepoints.remove(v2[i]);
	}
	endRemoveRows();
}

void DivePlannerPointsModel::createSimpleDive()
{
	//	plannerModel->addStop(0, 0, O2_IN_AIR, 0, 0);
	plannerModel->addStop(M_OR_FT(15, 45), 1 * 60, O2_IN_AIR, 0, 0, true);
	plannerModel->addStop(M_OR_FT(15, 45), 40 * 60, O2_IN_AIR, 0, 0, true);
	plannerModel->addStop(M_OR_FT(5, 15), 42 * 60, O2_IN_AIR, 0, 0, true);
	plannerModel->addStop(M_OR_FT(5, 15), 45 * 60, O2_IN_AIR, 0, 0, true);
}

void DivePlannerPointsModel::loadFromDive(dive *d)
{
	// We need to make a copy, because as soon as the model is modified, it will
	// remove all samples from the dive.
	memcpy(&backupDive, d, sizeof(struct dive));
	copy_samples(d, &backupDive);
	copy_events(d, &backupDive);
	copy_cylinders(d, stagingDive); // this way the correct cylinder data is shown
	CylindersModel::instance()->setDive(stagingDive);
	int lasttime = 0;
	// we start with the first gas and see if it was changed
	int o2 = get_o2(&backupDive.cylinder[0].gasmix);
	int he = get_he(&backupDive.cylinder[0].gasmix);
	for (int i = 0; i < backupDive.dc.samples - 1; i++) {
		const sample &s = backupDive.dc.sample[i];
		if (s.time.seconds == 0)
			continue;
		get_gas_from_events(&backupDive.dc, lasttime, &o2, &he);
		plannerModel->addStop(s.depth.mm, s.time.seconds, o2, he, 0, true);
		lasttime = s.time.seconds;
	}
}

void DivePlannerPointsModel::restoreBackupDive()
{
	memcpy(current_dive, &backupDive, sizeof(struct dive));
}

void DivePlannerPointsModel::copyCylinders(dive *d)
{
	copy_cylinders(stagingDive, d);
}

void DivePlannerPointsModel::copyCylindersFrom(dive *d)
{
	copy_cylinders(d, stagingDive);
}

QStringList &DivePlannerPointsModel::getGasList()
{
	struct dive *activeDive = isPlanner() ? stagingDive : current_dive;
	static QStringList list;
	list.clear();
	if (!activeDive) {
		list.push_back(tr("AIR"));
	} else {
		for (int i = 0; i < MAX_CYLINDERS; i++) {
			cylinder_t *cyl = &activeDive->cylinder[i];
			if (cylinder_nodata(cyl))
				break;
			list.push_back(gasToStr(get_o2(&cyl->gasmix), get_he(&cyl->gasmix)));
		}
	}
	return list;
}

void DivePlannerPointsModel::removeDeco()
{
	bool oldrec = setRecalc(false);
	QVector<int> computedPoints;
	for (int i = 0; i < plannerModel->rowCount(); i++)
		if (!plannerModel->at(i).entered)
			computedPoints.push_back(i);
	removeSelectedPoints(computedPoints);
	setRecalc(oldrec);
}

#if 0
void DivePlannerGraphics::drawProfile()
{
	// Code ported to the new profile is deleted. This part that I left here
	// is because I didn't fully understood the reason of the magic with
	// the plannerModel.
	bool oldRecalc = plannerModel->setRecalc(false);
	plannerModel->removeDeco();
	// Here we plotted the old planner profile. why there's the magic with the plannerModel here?
	plannerModel->setRecalc(oldRecalc);
	plannerModel->deleteTemporaryPlan();
}
#endif

DiveHandler::DiveHandler() : QGraphicsEllipseItem()
{
	setRect(-5, -5, 10, 10);
	setFlags(ItemIgnoresTransformations | ItemIsSelectable | ItemIsMovable | ItemSendsGeometryChanges);
	setBrush(Qt::white);
	setZValue(2);
}

int DiveHandler::parentIndex()
{
	ProfileWidget2 *view = qobject_cast<ProfileWidget2 *>(scene()->views().first());
	return view->handles.indexOf(this);
}

void DiveHandler::contextMenuEvent(QGraphicsSceneContextMenuEvent *event)
{
	QMenu m;
	GasSelectionModel *model = GasSelectionModel::instance();
	model->repopulate();
	int rowCount = model->rowCount();
	for (int i = 0; i < rowCount; i++) {
		QAction *action = new QAction(&m);
		action->setText(model->data(model->index(i, 0), Qt::DisplayRole).toString());
		connect(action, SIGNAL(triggered(bool)), this, SLOT(changeGas()));
		m.addAction(action);
	}
	m.addSeparator();
	m.addAction(QObject::tr("Remove this Point"), this, SLOT(selfRemove()));
	m.exec(event->screenPos());
}

void DiveHandler::selfRemove()
{
	setSelected(true);
	ProfileWidget2 *view = qobject_cast<ProfileWidget2 *>(scene()->views().first());
	view->keyDeleteAction();
}

void DiveHandler::changeGas()
{
	QAction *action = qobject_cast<QAction *>(sender());
	QModelIndex index = plannerModel->index(parentIndex(), DivePlannerPointsModel::GAS);
	plannerModel->setData(index, action->text());
}

void DiveHandler::mouseMoveEvent(QGraphicsSceneMouseEvent *event)
{
	ProfileWidget2 *view = qobject_cast<ProfileWidget2*>(scene()->views().first());
	if(view->isPointOutOfBoundaries(event->scenePos()))
		return;
	QGraphicsEllipseItem::mouseMoveEvent(event);
	emit moved();
}

DivePlannerWidget::DivePlannerWidget(QWidget *parent, Qt::WindowFlags f) : QWidget(parent, f)
{
	ui.setupUi(this);
	ui.tableWidget->setTitle(tr("Dive Planner Points"));
	ui.tableWidget->setModel(DivePlannerPointsModel::instance());
	DivePlannerPointsModel::instance()->setRecalc(true);
	ui.tableWidget->view()->setItemDelegateForColumn(DivePlannerPointsModel::GAS, new AirTypesDelegate(this));
	ui.cylinderTableWidget->setTitle(tr("Available Gases"));
	ui.cylinderTableWidget->setModel(CylindersModel::instance());
	QTableView *view = ui.cylinderTableWidget->view();
	view->setColumnHidden(CylindersModel::START, true);
	view->setColumnHidden(CylindersModel::END, true);
#ifdef ENABLE_PLANNER
	view->setColumnHidden(CylindersModel::DEPTH, false);
#endif
	view->setItemDelegateForColumn(CylindersModel::TYPE, new TankInfoDelegate(this));
	connect(ui.cylinderTableWidget, SIGNAL(addButtonClicked()), DivePlannerPointsModel::instance(), SLOT(addCylinder_clicked()));
	connect(ui.tableWidget, SIGNAL(addButtonClicked()), DivePlannerPointsModel::instance(), SLOT(addStop()));

	connect(CylindersModel::instance(), SIGNAL(dataChanged(QModelIndex, QModelIndex)),
		GasSelectionModel::instance(), SLOT(repopulate()));
	connect(CylindersModel::instance(), SIGNAL(rowsInserted(QModelIndex, int, int)),
		GasSelectionModel::instance(), SLOT(repopulate()));
	connect(CylindersModel::instance(), SIGNAL(rowsRemoved(QModelIndex, int, int)),
		GasSelectionModel::instance(), SLOT(repopulate()));
	connect(CylindersModel::instance(), SIGNAL(dataChanged(QModelIndex, QModelIndex)),
		plannerModel, SIGNAL(cylinderModelEdited()));
	connect(CylindersModel::instance(), SIGNAL(rowsInserted(QModelIndex, int, int)),
		plannerModel, SIGNAL(cylinderModelEdited()));
	connect(CylindersModel::instance(), SIGNAL(rowsRemoved(QModelIndex, int, int)),
		plannerModel, SIGNAL(cylinderModelEdited()));

	ui.tableWidget->setBtnToolTip(tr("add dive data point"));
	connect(ui.startTime, SIGNAL(timeChanged(QTime)), plannerModel, SLOT(setStartTime(QTime)));
	connect(ui.ATMPressure, SIGNAL(textChanged(QString)), this, SLOT(atmPressureChanged(QString)));
	connect(ui.bottomSAC, SIGNAL(textChanged(QString)), this, SLOT(bottomSacChanged(QString)));
	connect(ui.decoStopSAC, SIGNAL(textChanged(QString)), this, SLOT(decoSacChanged(QString)));
	connect(ui.gfhigh, SIGNAL(valueChanged(int)), plannerModel, SLOT(setGFHigh(int)));
	connect(ui.gflow, SIGNAL(valueChanged(int)), plannerModel, SLOT(setGFLow(int)));
	connect(ui.lastStop, SIGNAL(toggled(bool)), plannerModel, SLOT(setLastStop6m(bool)));

	// Creating the plan
	connect(ui.buttonBox, SIGNAL(accepted()), plannerModel, SLOT(createPlan()));
	connect(ui.buttonBox, SIGNAL(rejected()), plannerModel, SLOT(cancelPlan()));
	connect(plannerModel, SIGNAL(planCreated()), MainWindow::instance(), SLOT(showProfile()));
	connect(plannerModel, SIGNAL(planCreated()), MainWindow::instance(), SLOT(refreshDisplay()));
	connect(plannerModel, SIGNAL(planCanceled()), MainWindow::instance(), SLOT(showProfile()));

	/* set defaults. */
	ui.startTime->setTime(QTime(1, 0));
	ui.ATMPressure->setText("1013");
	ui.bottomSAC->setText("20");
	ui.decoStopSAC->setText("17");
	ui.gflow->setValue(prefs.gflow);
	ui.gfhigh->setValue(prefs.gfhigh);

	setMinimumWidth(0);
	setMinimumHeight(0);
}

void DivePlannerWidget::settingsChanged()
{
	ui.gflow->setValue(prefs.gflow);
	ui.gfhigh->setValue(prefs.gfhigh);
}

void DivePlannerPointsModel::addCylinder_clicked()
{
	CylindersModel::instance()->add();
}

void DivePlannerWidget::atmPressureChanged(const QString &pressure)
{
	plannerModel->setSurfacePressure(pressure.toInt());
}

void DivePlannerWidget::bottomSacChanged(const QString &bottomSac)
{
	plannerModel->setBottomSac(bottomSac.toInt());
}

void DivePlannerWidget::decoSacChanged(const QString &decosac)
{
	plannerModel->setDecoSac(decosac.toInt());
}

void DivePlannerPointsModel::setPlanMode(Mode m)
{
	mode = m;
}

bool DivePlannerPointsModel::isPlanner()
{
	return mode == PLAN;
}

/* When the planner adds deco stops to the model, adding those should not trigger a new deco calculation.
 * We thus start the planner only when recalc is true. */

bool DivePlannerPointsModel::setRecalc(bool rec)
{
	bool old = recalc;
	recalc = rec;
	return old;
}

bool DivePlannerPointsModel::recalcQ()
{
	return recalc;
}

<<<<<<< HEAD
=======
void DivePlannerPointsModel::emitCylinderModelEdited()
{
	if (isPlanner())
		cylinderModelEdited();
}

>>>>>>> 1093d623
int DivePlannerPointsModel::columnCount(const QModelIndex &parent) const
{
	return COLUMNS;
}

QVariant DivePlannerPointsModel::data(const QModelIndex &index, int role) const
{
	if (role == Qt::DisplayRole) {
		divedatapoint p = divepoints.at(index.row());
		switch (index.column()) {
		case CCSETPOINT:
			return (double)p.po2 / 1000;
		case DEPTH:
			return rint(get_depth_units(p.depth, NULL, NULL));
		case RUNTIME:
			return p.time / 60;
		case DURATION:
			if (index.row())
				return (p.time - divepoints.at(index.row() - 1).time) / 60;
			else
				return p.time / 60;
		case GAS:
			return dpGasToStr(p);
		}
	} else if (role == Qt::DecorationRole) {
		switch (index.column()) {
		case REMOVE:
			return QIcon(":trash");
		}
	} else if (role == Qt::FontRole) {
		if (divepoints.at(index.row()).entered) {
			return defaultModelFont();
		} else {
			QFont font = defaultModelFont();
			font.setBold(true);
			return font;
		}
	}
	return QVariant();
}

bool DivePlannerPointsModel::setData(const QModelIndex &index, const QVariant &value, int role)
{
	int o2 = 0;
	int he = 0;
	if (role == Qt::EditRole) {
		divedatapoint &p = divepoints[index.row()];
		switch (index.column()) {
		case DEPTH:
			p.depth = units_to_depth(value.toInt());
			break;
		case RUNTIME:
			p.time = value.toInt() * 60;
			break;
		case DURATION:
			if (index.row())
				p.time = value.toInt() * 60 + divepoints[index.row() - 1].time;
			else
				p.time = value.toInt() * 60;
			break;
		case CCSETPOINT: {
			int po2 = 0;
			QByteArray gasv = value.toByteArray();
			if (validate_po2(gasv.data(), &po2))
				p.po2 = po2;
		} break;
		case GAS:
			QByteArray gasv = value.toByteArray();
			if (validate_gas(gasv.data(), &o2, &he)) {
				p.o2 = o2;
				p.he = he;
			}
			break;
		}
		editStop(index.row(), p);
	}
	return QAbstractItemModel::setData(index, value, role);
}

QVariant DivePlannerPointsModel::headerData(int section, Qt::Orientation orientation, int role) const
{
	if (role == Qt::DisplayRole && orientation == Qt::Horizontal) {
		switch (section) {
		case DEPTH:
			return tr("Final Depth");
		case RUNTIME:
			return tr("Run time");
		case DURATION:
			return tr("Duration");
		case GAS:
			return tr("Used Gas");
		case CCSETPOINT:
			return tr("CC Set Point");
		}
	} else if (role == Qt::FontRole) {
		return defaultModelFont();
	}
	return QVariant();
}

Qt::ItemFlags DivePlannerPointsModel::flags(const QModelIndex &index) const
{
	if (index.column() != DURATION)
		return QAbstractItemModel::flags(index) | Qt::ItemIsEditable;
	else
		return QAbstractItemModel::flags(index);
}

int DivePlannerPointsModel::rowCount(const QModelIndex &parent) const
{
	return divepoints.count();
}

DivePlannerPointsModel::DivePlannerPointsModel(QObject *parent) : QAbstractTableModel(parent), mode(NOTHING), tempDive(NULL), stagingDive(NULL)
{
	memset(&diveplan, 0, sizeof(diveplan));
	memset(&backupDive, 0, sizeof(backupDive));
}

DivePlannerPointsModel *DivePlannerPointsModel::instance()
{
	static QScopedPointer<DivePlannerPointsModel> self(new DivePlannerPointsModel());
	return self.data();
}

void DivePlannerPointsModel::setBottomSac(int sac)
{
	diveplan.bottomsac = sac * 1000;
	emit dataChanged(createIndex(0, 0), createIndex(rowCount() - 1, COLUMNS - 1));
}

void DivePlannerPointsModel::setDecoSac(int sac)
{
	diveplan.decosac = sac * 1000;
	emit dataChanged(createIndex(0, 0), createIndex(rowCount() - 1, COLUMNS - 1));
}

void DivePlannerPointsModel::setGFHigh(const int gfhigh)
{
	diveplan.gfhigh = gfhigh;
	emit dataChanged(createIndex(0, 0), createIndex(rowCount() - 1, COLUMNS - 1));
}

void DivePlannerPointsModel::setGFLow(const int ghflow)
{
	diveplan.gflow = ghflow;
	emit dataChanged(createIndex(0, 0), createIndex(rowCount() - 1, COLUMNS - 1));
}

void DivePlannerPointsModel::setSurfacePressure(int pressure)
{
	diveplan.surface_pressure = pressure;
	emit dataChanged(createIndex(0, 0), createIndex(rowCount() - 1, COLUMNS - 1));
}

void DivePlannerPointsModel::setLastStop6m(bool value)
{
	set_last_stop(value);
	emit dataChanged(createIndex(0, 0), createIndex(rowCount() - 1, COLUMNS - 1));
}

void DivePlannerPointsModel::setStartTime(const QTime &t)
{
	diveplan.when = (t.msec() + QDateTime::currentMSecsSinceEpoch()) / 1000 - gettimezoneoffset();
	emit dataChanged(createIndex(0, 0), createIndex(rowCount() - 1, COLUMNS - 1));
}

bool divePointsLessThan(const divedatapoint &p1, const divedatapoint &p2)
{
	return p1.time <= p2.time;
}

bool DivePlannerPointsModel::addGas(int o2, int he)
{
	struct gasmix mix;

	mix.o2.permille = o2;
	mix.he.permille = he;
	sanitize_gasmix(&mix);

	if (is_air(o2, he))
		o2 = 0;

	for (int i = 0; i < MAX_CYLINDERS; i++) {
		cylinder_t *cyl = &stagingDive->cylinder[i];
		if (cylinder_nodata(cyl)) {
			fill_default_cylinder(cyl);
			cyl->gasmix.o2.permille = o2;
			cyl->gasmix.he.permille = he;
			sanitize_gasmix(&cyl->gasmix);
			/* The depth to change to that gas is given by the depth where its pO2 is 1.6 bar.
			 * The user should be able to change this depth manually. */
			pressure_t modppO2;
			modppO2.mbar = 1600;
			cyl->depth = gas_mod(&cyl->gasmix, modppO2);
			CylindersModel::instance()->setDive(stagingDive);
			return true;
		}
		if (!gasmix_distance(&cyl->gasmix, &mix))
			return true;
	}
	qDebug("too many gases");
	return false;
}

int DivePlannerPointsModel::lastEnteredPoint()
{
	for (int i = divepoints.count() - 1; i >= 0; i--)
		if (divepoints.at(i).entered)
			return i;
	return -1;
}

int DivePlannerPointsModel::addStop(int milimeters, int seconds, int o2, int he, int ccpoint, bool entered)
{
	if (recalcQ())
		removeDeco();

	int row = divepoints.count();
	if (seconds == 0 && milimeters == 0 && row != 0) {
		/* this is only possible if the user clicked on the 'plus' sign on the DivePoints Table */
		const divedatapoint t = divepoints.at(lastEnteredPoint());
		milimeters = t.depth;
		seconds = t.time + 600; // 10 minutes.
		o2 = t.o2;
		he = t.he;
		ccpoint = t.po2;
	} else if (seconds == 0 && milimeters == 0 && row == 0) {
		milimeters = M_OR_FT(5, 15); // 5m / 15ft
		seconds = 600;		     // 10 min
		//Default to the first defined gas, if we got one.
		cylinder_t *cyl = &stagingDive->cylinder[0];
		if (cyl) {
			o2 = get_o2(&cyl->gasmix);
			he = get_he(&cyl->gasmix);
		}
	}
	if (o2 != -1)
		if (!addGas(o2, he))
			qDebug("addGas failed"); // FIXME add error propagation

	// check if there's already a new stop before this one:
	for (int i = 0; i < row; i++) {
		const divedatapoint &dp = divepoints.at(i);
		if (dp.time == seconds) {
			row = i;
			beginRemoveRows(QModelIndex(), row, row);
			divepoints.remove(row);
			endRemoveRows();
			break;
		}
		if (dp.time > seconds) {
			row = i;
			break;
		}
	}
	if (o2 == -1) {
		if (row > 0) {
			o2 = divepoints.at(row - 1).o2;
			he = divepoints.at(row - 1).he;
		} else {
			// when we add a first data point we need to make sure that there is a
			// tank for it to use;
			// first check to the right, then to the left, but if there's nothing,
			// we simply default to AIR
			if (row < divepoints.count()) {
				o2 = divepoints.at(row).o2;
				he = divepoints.at(row).he;
			} else {
				o2 = O2_IN_AIR;
				if (!addGas(o2, 0))
					qDebug("addGas failed"); // FIXME add error propagation
			}
		}
	}

	// add the new stop
	beginInsertRows(QModelIndex(), row, row);
	divedatapoint point;
	point.depth = milimeters;
	point.time = seconds;
	point.o2 = o2;
	point.he = he;
	point.po2 = ccpoint;
	point.entered = entered;
	divepoints.append(point);
	std::sort(divepoints.begin(), divepoints.end(), divePointsLessThan);
	endInsertRows();
	return row;
}

void DivePlannerPointsModel::editStop(int row, divedatapoint newData)
{
	divepoints[row] = newData;
	std::sort(divepoints.begin(), divepoints.end(), divePointsLessThan);
	emit dataChanged(createIndex(0, 0), createIndex(rowCount() - 1, COLUMNS - 1));
}

int DivePlannerPointsModel::size()
{
	return divepoints.size();
}

divedatapoint DivePlannerPointsModel::at(int row)
{
	return divepoints.at(row);
}

void DivePlannerPointsModel::remove(const QModelIndex &index)
{
	if (index.column() != REMOVE)
		return;

	beginRemoveRows(QModelIndex(), index.row(), index.row());
	divepoints.remove(index.row());
	endRemoveRows();
}

struct diveplan &DivePlannerPointsModel::getDiveplan()
{
	return diveplan;
}

void DivePlannerPointsModel::cancelPlan()
{
	if (mode == PLAN && rowCount()) {
		if (QMessageBox::warning(MainWindow::instance(), TITLE_OR_TEXT(tr("Discard the Plan?"),
									       tr("You are about to discard your plan.")),
					 QMessageBox::Discard | QMessageBox::Cancel, QMessageBox::Discard) != QMessageBox::Discard) {
			return;
		}
	}
	clear();
	emit planCanceled();
	if (mode != ADD)
		free(stagingDive);
	setPlanMode(NOTHING);
	stagingDive = NULL;
	diveplan.dp = NULL;
	CylindersModel::instance()->setDive(current_dive);
	CylindersModel::instance()->update();
}

DivePlannerPointsModel::Mode DivePlannerPointsModel::currentMode() const
{
	return mode;
}

QVector<QPair<int, int> > DivePlannerPointsModel::collectGases(struct dive *d)
{
	QVector<QPair<int, int> > l;
	for (int i = 0; i < MAX_CYLINDERS; i++) {
		cylinder_t *cyl = &d->cylinder[i];
		if (!cylinder_nodata(cyl))
			l.push_back(qMakePair(get_o2(&cyl->gasmix), get_he(&cyl->gasmix)));
	}
	return l;
}
void DivePlannerPointsModel::rememberTanks()
{
	oldGases = collectGases(stagingDive);
}

bool DivePlannerPointsModel::tankInUse(int o2, int he)
{
	for (int j = 0; j < rowCount(); j++) {
		divedatapoint &p = divepoints[j];
		if (p.time == 0) // special entries that hold the available gases
			continue;
		if (!p.entered) // removing deco gases is ok
			continue;
		if ((p.o2 == o2 && p.he == he) ||
		    (is_air(p.o2, p.he) && is_air(o2, he)))
			return true;
	}
	return false;
}

void DivePlannerPointsModel::tanksUpdated()
{
	// we don't know exactly what changed - what we care about is
	// "did a gas change on us". So we look through the diveplan to
	// see if there is a gas that is now missing and if there is, we
	// replace it with the matching new gas.
	QVector<QPair<int, int> > gases = collectGases(stagingDive);
	if (gases.count() == oldGases.count()) {
		// either nothing relevant changed, or exactly ONE gasmix changed
		for (int i = 0; i < gases.count(); i++) {
			if (gases.at(i) != oldGases.at(i)) {
				if (oldGases.count(oldGases.at(i)) > 1) {
					// we had this gas more than once, so don't
					// change segments that used this gas as it still exists
					break;
				}
				for (int j = 0; j < rowCount(); j++) {
					divedatapoint &p = divepoints[j];
					int o2 = oldGases.at(i).first;
					int he = oldGases.at(i).second;
					if ((p.o2 == o2 && p.he == he) ||
					    (is_air(p.o2, p.he) && (is_air(o2, he) || (o2 == 0 && he == 0)))) {
						p.o2 = gases.at(i).first;
						p.he = gases.at(i).second;
					}
				}
				break;
			}
		}
	}
	emit dataChanged(createIndex(0, 0), createIndex(rowCount() - 1, COLUMNS - 1));
}

void DivePlannerPointsModel::clear()
{
	if (mode == ADD) {
		stagingDive = current_dive;
	} else {
		if (!stagingDive)
			stagingDive = alloc_dive();
		memset(stagingDive->cylinder, 0, MAX_CYLINDERS * sizeof(cylinder_t));
	}
	CylindersModel::instance()->setDive(stagingDive);
	if (rowCount() > 0) {
		beginRemoveRows(QModelIndex(), 0, rowCount() - 1);
		divepoints.clear();
		endRemoveRows();
	}
	CylindersModel::instance()->clear();
}


void DivePlannerPointsModel::createTemporaryPlan()
{
	// This needs to be done in the following steps:
	// Get the user-input and calculate the dive info
	// Not sure if this is the place to create the diveplan...
	// We just start with a surface node at time = 0
	if (!stagingDive)
		return;
	//TODO: this thingy looks like it could be a good C-based function
	diveplan.dp = NULL;
	int lastIndex = -1;
	for (int i = 0; i < rowCount(); i++) {
		divedatapoint p = at(i);
		int deltaT = lastIndex != -1 ? p.time - at(lastIndex).time : p.time;
		lastIndex = i;
		if (p.entered)
			plan_add_segment(&diveplan, deltaT, p.depth, p.o2, p.he, p.po2, true);
	}
	char *cache = NULL;
	tempDive = NULL;
	struct divedatapoint *dp = NULL;
	for (int i = 0; i < MAX_CYLINDERS; i++) {
		cylinder_t *cyl = &stagingDive->cylinder[i];
		if (cyl->depth.mm) {
			dp = create_dp(0, cyl->depth.mm, get_o2(&cyl->gasmix), get_he(&cyl->gasmix), 0);
			if (diveplan.dp) {
				dp->next = diveplan.dp->next;
				diveplan.dp->next = dp;
			} else {
				dp->next = NULL;
				diveplan.dp = dp;
			}
		}
	}
#if DEBUG_PLAN
	dump_plan(&diveplan);
#endif
	if (plannerModel->recalcQ())
		plan(&diveplan, &cache, &tempDive, isPlanner());
	if (mode == ADD) {
		// copy the samples and events, but don't overwrite the cylinders
		copy_samples(tempDive, current_dive);
		copy_events(tempDive, current_dive);
	}
	// throw away the cache
	free(cache);
#if DEBUG_PLAN
	dump_plan(&diveplan);
#endif
}

void DivePlannerPointsModel::deleteTemporaryPlan()
{
	deleteTemporaryPlan(diveplan.dp);
	delete_single_dive(get_divenr(tempDive));
	tempDive = NULL;
}

void DivePlannerPointsModel::deleteTemporaryPlan(struct divedatapoint *dp)
{
	if (!dp)
		return;

	deleteTemporaryPlan(dp->next);
	free(dp);
}

void DivePlannerPointsModel::createPlan()
{
	// Ok, so, here the diveplan creates a dive,
	// puts it on the dive list, and we need to remember
	// to not delete it later. mumble. ;p
	char *cache = NULL;
	tempDive = NULL;

	if (!diveplan.dp)
		return cancelPlan();

	bool oldRecalc = plannerModel->setRecalc(false);
	removeDeco();
	createTemporaryPlan();
	plannerModel->setRecalc(oldRecalc);

	//TODO: C-based function here?
	plan(&diveplan, &cache, &tempDive, isPlanner());
	copy_cylinders(stagingDive, tempDive);
	int mean[MAX_CYLINDERS], duration[MAX_CYLINDERS];
	per_cylinder_mean_depth(tempDive, select_dc(tempDive), mean, duration);
	for (int i = 0; i < MAX_CYLINDERS; i++) {
		cylinder_t *cyl = tempDive->cylinder + i;
		if (cylinder_none(cyl))
			continue;
		// FIXME: The epic assumption that all the cylinders after the first is deco
		int sac = i ? diveplan.decosac : diveplan.bottomsac;
		cyl->start.mbar = cyl->type.workingpressure.mbar;
		if (cyl->type.size.mliter) {
			int consumption = ((depth_to_mbar(mean[i], tempDive) * duration[i] / 60) * sac) / (cyl->type.size.mliter / 1000);
			cyl->end.mbar = cyl->start.mbar - consumption;
		} else {
			// Cylinders without a proper size are easily emptied.
			// Don't attempt to to calculate the infinite pressure drop.
			cyl->end.mbar = 0;
		}
	}
	mark_divelist_changed(true);

	// Remove and clean the diveplan, so we don't delete
	// the dive by mistake.
	diveplan.dp = NULL;
	clear();
	planCreated();
	setPlanMode(NOTHING);
	free(stagingDive);
	stagingDive = NULL;
	oldRecalc = plannerModel->setRecalc(false);
	CylindersModel::instance()->setDive(current_dive);
	CylindersModel::instance()->update();
	plannerModel->setRecalc(oldRecalc);
}<|MERGE_RESOLUTION|>--- conflicted
+++ resolved
@@ -314,15 +314,6 @@
 	return recalc;
 }
 
-<<<<<<< HEAD
-=======
-void DivePlannerPointsModel::emitCylinderModelEdited()
-{
-	if (isPlanner())
-		cylinderModelEdited();
-}
-
->>>>>>> 1093d623
 int DivePlannerPointsModel::columnCount(const QModelIndex &parent) const
 {
 	return COLUMNS;
