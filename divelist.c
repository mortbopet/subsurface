/* divelist.c */
/* this creates the UI for the dive list -
 * controlled through the following interfaces:
 *
 * void flush_divelist(struct dive *dive)
 * GtkWidget dive_list_create(void)
 * void dive_list_update_dives(void)
 * void update_dive_list_units(void)
 * void set_divelist_font(const char *font)
 * void mark_divelist_changed(int changed)
 * int unsaved_changes()
 */
#include <stdio.h>
#include <stdlib.h>
#include <string.h>
#include <time.h>
#include <math.h>

#include "divelist.h"
#include "dive.h"
#include "display.h"
#include "display-gtk.h"

struct DiveList {
	GtkWidget    *tree_view;
	GtkWidget    *container_widget;
	GtkListStore *model;
	GtkTreeViewColumn *nr, *date, *stars, *depth, *duration, *location;
	GtkTreeViewColumn *temperature, *cylinder, *totalweight, *suit, *nitrox, *sac, *otu;
	int changed;
};

static struct DiveList dive_list;

/*
 * The dive list has the dive data in both string format (for showing)
 * and in "raw" format (for sorting purposes)
 */
enum {
	DIVE_INDEX = 0,
	DIVE_NR,		/* int: dive->nr */
	DIVE_DATE,		/* time_t: dive->when */
	DIVE_RATING,		/* int: 0-5 stars */
	DIVE_DEPTH,		/* int: dive->maxdepth in mm */
	DIVE_DURATION,		/* int: in seconds */
	DIVE_TEMPERATURE,	/* int: in mkelvin */
	DIVE_TOTALWEIGHT,	/* int: in grams */
	DIVE_SUIT,		/* "wet, 3mm" */
	DIVE_CYLINDER,
	DIVE_NITROX,		/* int: dummy */
	DIVE_SAC,		/* int: in ml/min */
	DIVE_OTU,		/* int: in OTUs */
	DIVE_LOCATION,		/* "2nd Cathedral, Lanai" */
	DIVELIST_COLUMNS
};

static GList *selected_dives;

static void selection_cb(GtkTreeSelection *selection, GtkTreeModel *model)
{
	GtkTreeIter iter;
	GValue value = {0, };
	GtkTreePath *path;

	int nr_selected = gtk_tree_selection_count_selected_rows(selection);

	if (selected_dives) {
		g_list_foreach (selected_dives, (GFunc) gtk_tree_path_free, NULL);
		g_list_free (selected_dives);
	}
	selected_dives = gtk_tree_selection_get_selected_rows(selection, NULL);

	switch (nr_selected) {
	case 0: /* keep showing the last selected dive */
		return;
	case 1:	
		/* just pick that dive as selected */
		amount_selected = 1;
		path = g_list_nth_data(selected_dives, 0);
		if (gtk_tree_model_get_iter(model, &iter, path)) {
			gtk_tree_model_get_value(model, &iter, DIVE_INDEX, &value);
			selected_dive = g_value_get_int(&value);
			repaint_dive();
		}
		return;
	default: /* multiple selections - what now? At this point I
		  * don't want to change the selected dive unless
		  * there is exactly one dive selected; not sure this
		  * is the most intuitive solution.
		  * I do however want to keep around which dives have
		  * been selected */
		amount_selected = g_list_length(selected_dives);
		process_selected_dives(selected_dives, model);
		repaint_dive();
		return;
	}
}

const char *star_strings[] = {
	ZERO_STARS,
	ONE_STARS,
	TWO_STARS,
	THREE_STARS,
	FOUR_STARS,
	FIVE_STARS
};

static void star_data_func(GtkTreeViewColumn *col,
			   GtkCellRenderer *renderer,
			   GtkTreeModel *model,
			   GtkTreeIter *iter,
			   gpointer data)
{
	int nr_stars;
	char buffer[40];

	gtk_tree_model_get(model, iter, DIVE_RATING, &nr_stars, -1);
	if (nr_stars < 0 || nr_stars > 5)
		nr_stars = 0;
	snprintf(buffer, sizeof(buffer), "%s", star_strings[nr_stars]);
	g_object_set(renderer, "text", buffer, NULL);
}

static void date_data_func(GtkTreeViewColumn *col,
			   GtkCellRenderer *renderer,
			   GtkTreeModel *model,
			   GtkTreeIter *iter,
			   gpointer data)
{
	int val;
	struct tm *tm;
	time_t when;
	char buffer[40];

	gtk_tree_model_get(model, iter, DIVE_DATE, &val, -1);

	/* 2038 problem */
	when = val;

	tm = gmtime(&when);
	snprintf(buffer, sizeof(buffer),
		"%s, %s %d, %d %02d:%02d",
		weekday(tm->tm_wday),
		monthname(tm->tm_mon),
		tm->tm_mday, tm->tm_year + 1900,
		tm->tm_hour, tm->tm_min);
	g_object_set(renderer, "text", buffer, NULL);
}

static void depth_data_func(GtkTreeViewColumn *col,
			    GtkCellRenderer *renderer,
			    GtkTreeModel *model,
			    GtkTreeIter *iter,
			    gpointer data)
{
	int depth, integer, frac, len;
	char buffer[40];

	gtk_tree_model_get(model, iter, DIVE_DEPTH, &depth, -1);

	switch (output_units.length) {
	case METERS:
		/* To tenths of meters */
		depth = (depth + 49) / 100;
		integer = depth / 10;
		frac = depth % 10;
		if (integer < 20)
			break;
		if (frac >= 5)
			integer++;
		frac = -1;
		break;
	case FEET:
		integer = mm_to_feet(depth) + 0.5;
		frac = -1;
		break;
	default:
		return;
	}
	len = snprintf(buffer, sizeof(buffer), "%d", integer);
	if (frac >= 0)
		len += snprintf(buffer+len, sizeof(buffer)-len, ".%d", frac);

	g_object_set(renderer, "text", buffer, NULL);
}

static void duration_data_func(GtkTreeViewColumn *col,
			       GtkCellRenderer *renderer,
			       GtkTreeModel *model,
			       GtkTreeIter *iter,
			       gpointer data)
{
	unsigned int sec;
	char buffer[16];

	gtk_tree_model_get(model, iter, DIVE_DURATION, &sec, -1);
	snprintf(buffer, sizeof(buffer), "%d:%02d", sec / 60, sec % 60);

	g_object_set(renderer, "text", buffer, NULL);
}

static void temperature_data_func(GtkTreeViewColumn *col,
				  GtkCellRenderer *renderer,
				  GtkTreeModel *model,
				  GtkTreeIter *iter,
				  gpointer data)
{
	int value;
	char buffer[80];

	gtk_tree_model_get(model, iter, DIVE_TEMPERATURE, &value, -1);

	*buffer = 0;
	if (value) {
		double deg;
		switch (output_units.temperature) {
		case CELSIUS:
			deg = mkelvin_to_C(value);
			break;
		case FAHRENHEIT:
			deg = mkelvin_to_F(value);
			break;
		default:
			return;
		}
		snprintf(buffer, sizeof(buffer), "%.1f", deg);
	}

	g_object_set(renderer, "text", buffer, NULL);
}

/*
 * Get "maximal" dive gas for a dive.
 * Rules:
 *  - Trimix trumps nitrox (highest He wins, O2 breaks ties)
 *  - Nitrox trumps air (even if hypoxic)
 * These are the same rules as the inter-dive sorting rules.
 */
static void get_dive_gas(struct dive *dive, int *o2_p, int *he_p, int *o2low_p)
{
	int i;
	int maxo2 = -1, maxhe = -1, mino2 = 1000;

	for (i = 0; i < MAX_CYLINDERS; i++) {
		cylinder_t *cyl = dive->cylinder + i;
		struct gasmix *mix = &cyl->gasmix;
		int o2 = mix->o2.permille;
		int he = mix->he.permille;

		if (cylinder_none(cyl))
			continue;
		if (!o2)
			o2 = AIR_PERMILLE;
		if (o2 < mino2)
			mino2 = o2;
		if (he > maxhe)
			goto newmax;
		if (he < maxhe)
			continue;
		if (o2 <= maxo2)
			continue;
newmax:
		maxhe = he;
		maxo2 = o2;
	}
	/* All air? Show/sort as "air"/zero */
	if (!maxhe && maxo2 == AIR_PERMILLE && mino2 == maxo2)
		maxo2 = mino2 = 0;
	*o2_p = maxo2;
	*he_p = maxhe;
	*o2low_p = mino2;
}

static int total_weight(struct dive *dive)
{
	int i, total_grams = 0;

	if (dive)
		for (i=0; i< MAX_WEIGHTSYSTEMS; i++)
			total_grams += dive->weightsystem[i].weight.grams;
	return total_grams;
}

static void weight_data_func(GtkTreeViewColumn *col,
			     GtkCellRenderer *renderer,
			     GtkTreeModel *model,
			     GtkTreeIter *iter,
			     gpointer data)
{
	int indx, decimals;
	double value;
	char buffer[80];
	struct dive *dive;

	gtk_tree_model_get(model, iter, DIVE_INDEX, &indx, -1);
	dive = get_dive(indx);
	value = get_weight_units(total_weight(dive), &decimals, NULL);
	if (value == 0.0)
		*buffer = '\0';
	else
		snprintf(buffer, sizeof(buffer), "%.*f", decimals, value);

	g_object_set(renderer, "text", buffer, NULL);
}

static gint nitrox_sort_func(GtkTreeModel *model,
	GtkTreeIter *iter_a,
	GtkTreeIter *iter_b,
	gpointer user_data)
{
	int index_a, index_b;
	struct dive *a, *b;
	int a_o2, b_o2;
	int a_he, b_he;
	int a_o2low, b_o2low;

	gtk_tree_model_get(model, iter_a, DIVE_INDEX, &index_a, -1);
	gtk_tree_model_get(model, iter_b, DIVE_INDEX, &index_b, -1);
	a = get_dive(index_a);
	b = get_dive(index_b);
	get_dive_gas(a, &a_o2, &a_he, &a_o2low);
	get_dive_gas(b, &b_o2, &b_he, &b_o2low);

	/* Sort by Helium first, O2 second */
	if (a_he == b_he) {
		if (a_o2 == b_o2)
			return a_o2low - b_o2low;
		return a_o2 - b_o2;
	}
	return a_he - b_he;
}

#define UTF8_ELLIPSIS "\xE2\x80\xA6"

static void nitrox_data_func(GtkTreeViewColumn *col,
			     GtkCellRenderer *renderer,
			     GtkTreeModel *model,
			     GtkTreeIter *iter,
			     gpointer data)
{
	int index, o2, he, o2low;
	char buffer[80];
	struct dive *dive;

	gtk_tree_model_get(model, iter, DIVE_INDEX, &index, -1);
	dive = get_dive(index);
	get_dive_gas(dive, &o2, &he, &o2low);
	o2 = (o2 + 5) / 10;
	he = (he + 5) / 10;
	o2low = (o2low + 5) / 10;

	if (he)
		snprintf(buffer, sizeof(buffer), "%d/%d", o2, he);
	else if (o2)
		if (o2 == o2low)
			snprintf(buffer, sizeof(buffer), "%d", o2);
		else
			snprintf(buffer, sizeof(buffer), "%d" UTF8_ELLIPSIS "%d", o2low, o2);
	else
		strcpy(buffer, "air");

	g_object_set(renderer, "text", buffer, NULL);
}

/* Render the SAC data (integer value of "ml / min") */
static void sac_data_func(GtkTreeViewColumn *col,
			  GtkCellRenderer *renderer,
			  GtkTreeModel *model,
			  GtkTreeIter *iter,
			  gpointer data)
{
	int value;
	const char *fmt;
	char buffer[16];
	double sac;

	gtk_tree_model_get(model, iter, DIVE_SAC, &value, -1);

	if (!value) {
		g_object_set(renderer, "text", "", NULL);
		return;
	}

	sac = value / 1000.0;
	switch (output_units.volume) {
	case LITER:
		fmt = "%4.1f";
		break;
	case CUFT:
		fmt = "%4.2f";
		sac = ml_to_cuft(sac * 1000);
		break;
	}
	snprintf(buffer, sizeof(buffer), fmt, sac);

	g_object_set(renderer, "text", buffer, NULL);
}

/* Render the OTU data (integer value of "OTU") */
static void otu_data_func(GtkTreeViewColumn *col,
			  GtkCellRenderer *renderer,
			  GtkTreeModel *model,
			  GtkTreeIter *iter,
			  gpointer data)
{
	int value;
	char buffer[16];

	gtk_tree_model_get(model, iter, DIVE_OTU, &value, -1);

	if (!value) {
		g_object_set(renderer, "text", "", NULL);
		return;
	}

	snprintf(buffer, sizeof(buffer), "%d", value);

	g_object_set(renderer, "text", buffer, NULL);
}

/* calculate OTU for a dive */
static int calculate_otu(struct dive *dive)
{
	int i;
	double otu = 0.0;

	for (i = 1; i < dive->samples; i++) {
		int t;
		double po2;
		struct sample *sample = dive->sample + i;
		struct sample *psample = sample - 1;
		t = sample->time.seconds - psample->time.seconds;
		int o2 = dive->cylinder[sample->cylinderindex].gasmix.o2.permille;
		if (!o2)
			o2 = AIR_PERMILLE;
		po2 = o2 / 1000.0 * (sample->depth.mm + 10000) / 10000.0;
		if (po2 >= 0.5)
			otu += pow(po2 - 0.5, 0.83) * t / 30.0;
	}
	return otu + 0.5;
}
/*
 * Return air usage (in liters).
 */
static double calculate_airuse(struct dive *dive)
{
	double airuse = 0;
	int i;

	for (i = 0; i < MAX_CYLINDERS; i++) {
		pressure_t start, end;
		cylinder_t *cyl = dive->cylinder + i;
		int size = cyl->type.size.mliter;
		double kilo_atm;

		if (!size)
			continue;

		start = cyl->start.mbar ? cyl->start : cyl->sample_start;
		end = cyl->end.mbar ? cyl->end : cyl->sample_end;
		kilo_atm = (to_ATM(start) - to_ATM(end)) / 1000.0;

		/* Liters of air at 1 atm == milliliters at 1k atm*/
		airuse += kilo_atm * size;
	}
	return airuse;
}

static int calculate_sac(struct dive *dive)
{
	double airuse, pressure, sac;
	int duration, i;

	airuse = calculate_airuse(dive);
	if (!airuse)
		return 0;
	if (!dive->duration.seconds)
		return 0;

	/* find and eliminate long surface intervals */
	duration = dive->duration.seconds;
	for (i = 0; i < dive->samples; i++) {
		if (dive->sample[i].depth.mm < 100) { /* less than 10cm */
			int end = i + 1;
			while (end < dive->samples && dive->sample[end].depth.mm < 100)
				end++;
			/* we only want the actual surface time during a dive */
			if (end < dive->samples) {
				end--;
				duration -= dive->sample[end].time.seconds -
						dive->sample[i].time.seconds;
				i = end + 1;
			}
		}
	}
	/* Mean pressure in atm: 1 atm per 10m */
	pressure = 1 + (dive->meandepth.mm / 10000.0);
	sac = airuse / pressure * 60 / duration;

	/* milliliters per minute.. */
	return sac * 1000;
}

void update_cylinder_related_info(struct dive *dive)
{
	if (dive != NULL) {
		dive->sac = calculate_sac(dive);
		dive->otu = calculate_otu(dive);
	}
}

static void get_string(char **str, const char *s)
{
	int len;
	char *n;

	if (!s)
		s = "";
	len = strlen(s);
	if (len > 60)
		len = 60;
	n = malloc(len+1);
	memcpy(n, s, len);
	n[len] = 0;
	*str = n;
}

static void get_location(struct dive *dive, char **str)
{
	get_string(str, dive->location);
}

static void get_cylinder(struct dive *dive, char **str)
{
	get_string(str, dive->cylinder[0].type.description);
}

static void get_suit(struct dive *dive, char **str)
{
	get_string(str, dive->suit);
}

/*
 * Set up anything that could have changed due to editing
 * of dive information
 */
static void fill_one_dive(struct dive *dive,
			  GtkTreeModel *model,
			  GtkTreeIter *iter)
{
	char *location, *cylinder, *suit;

	get_cylinder(dive, &cylinder);
	get_location(dive, &location);
	get_suit(dive, &suit);

	gtk_list_store_set(GTK_LIST_STORE(model), iter,
		DIVE_NR, dive->number,
		DIVE_LOCATION, location,
		DIVE_CYLINDER, cylinder,
		DIVE_RATING, dive->rating,
		DIVE_SAC, dive->sac,
		DIVE_OTU, dive->otu,
		DIVE_TOTALWEIGHT, total_weight(dive),
		DIVE_SUIT, suit,
		-1);

<<<<<<< HEAD
	free(location);
	free(cylinder);
=======
	/* this will create a merge conflict with the memory leak patches */
	free(suit);
>>>>>>> e8ec3df3
}

static gboolean set_one_dive(GtkTreeModel *model,
			     GtkTreePath *path,
			     GtkTreeIter *iter,
			     gpointer data)
{
	GValue value = {0, };
	struct dive *dive;

	/* Get the dive number */
	gtk_tree_model_get_value(model, iter, DIVE_INDEX, &value);
	dive = get_dive(g_value_get_int(&value));
	if (!dive)
		return TRUE;
	if (data && dive != data)
		return FALSE;

	fill_one_dive(dive, model, iter);
	return dive == data;
}

void flush_divelist(struct dive *dive)
{
	GtkTreeModel *model = GTK_TREE_MODEL(dive_list.model);

	gtk_tree_model_foreach(model, set_one_dive, dive);
}

void set_divelist_font(const char *font)
{
	PangoFontDescription *font_desc = pango_font_description_from_string(font);
	gtk_widget_modify_font(dive_list.tree_view, font_desc);
	pango_font_description_free(font_desc);
}

void update_dive_list_units(void)
{
	const char *unit;
	GtkTreeModel *model = GTK_TREE_MODEL(dive_list.model);

	(void) get_depth_units(0, NULL, &unit);
	gtk_tree_view_column_set_title(dive_list.depth, unit);

	(void) get_temp_units(0, &unit);
	gtk_tree_view_column_set_title(dive_list.temperature, unit);

	(void) get_weight_units(0, NULL, &unit);
	gtk_tree_view_column_set_title(dive_list.totalweight, unit);

	gtk_tree_model_foreach(model, set_one_dive, NULL);
}

void update_dive_list_col_visibility(void)
{
	gtk_tree_view_column_set_visible(dive_list.cylinder, visible_cols.cylinder);
	gtk_tree_view_column_set_visible(dive_list.temperature, visible_cols.temperature);
	gtk_tree_view_column_set_visible(dive_list.totalweight, visible_cols.totalweight);
	gtk_tree_view_column_set_visible(dive_list.suit, visible_cols.suit);
	gtk_tree_view_column_set_visible(dive_list.nitrox, visible_cols.nitrox);
	gtk_tree_view_column_set_visible(dive_list.sac, visible_cols.sac);
	gtk_tree_view_column_set_visible(dive_list.otu, visible_cols.otu);
	return;
}

static void fill_dive_list(void)
{
	int i;
	GtkTreeIter iter;
	GtkListStore *store;

	store = GTK_LIST_STORE(dive_list.model);

	i = dive_table.nr;
	while (--i >= 0) {
		struct dive *dive = dive_table.dives[i];

		update_cylinder_related_info(dive);
		gtk_list_store_append(store, &iter);
		gtk_list_store_set(store, &iter,
			DIVE_INDEX, i,
			DIVE_NR, dive->number,
			DIVE_DATE, dive->when,
			DIVE_DEPTH, dive->maxdepth,
			DIVE_DURATION, dive->duration.seconds,
			DIVE_LOCATION, "location",
			DIVE_TEMPERATURE, dive->watertemp.mkelvin,
			DIVE_TOTALWEIGHT, 0,
			DIVE_SUIT, dive->suit,
			DIVE_SAC, 0,
			-1);
	}

	update_dive_list_units();
	if (gtk_tree_model_get_iter_first(GTK_TREE_MODEL(dive_list.model), &iter)) {
		GtkTreeSelection *selection;
		selection = gtk_tree_view_get_selection(GTK_TREE_VIEW(dive_list.tree_view));
		gtk_tree_selection_select_iter(selection, &iter);
	}
}

void dive_list_update_dives(void)
{
	gtk_list_store_clear(GTK_LIST_STORE(dive_list.model));
	fill_dive_list();
	repaint_dive();
}

static struct divelist_column {
	const char *header;
	data_func_t data;
	sort_func_t sort;
	unsigned int flags;
	int *visible;
} dl_column[] = {
	[DIVE_NR] = { "#", NULL, NULL, ALIGN_RIGHT | UNSORTABLE },
	[DIVE_DATE] = { "Date", date_data_func, NULL, ALIGN_LEFT },
	[DIVE_RATING] = { UTF8_BLACKSTAR, star_data_func, NULL, ALIGN_LEFT },
	[DIVE_DEPTH] = { "ft", depth_data_func, NULL, ALIGN_RIGHT },
	[DIVE_DURATION] = { "min", duration_data_func, NULL, ALIGN_RIGHT },
	[DIVE_TEMPERATURE] = { UTF8_DEGREE "F", temperature_data_func, NULL, ALIGN_RIGHT, &visible_cols.temperature },
	[DIVE_TOTALWEIGHT] = { "lbs", weight_data_func, NULL, ALIGN_RIGHT, &visible_cols.totalweight },
	[DIVE_SUIT] = { "Suit", NULL, NULL, ALIGN_LEFT, &visible_cols.suit },
	[DIVE_CYLINDER] = { "Cyl", NULL, NULL, 0, &visible_cols.cylinder },
	[DIVE_NITROX] = { "O" UTF8_SUBSCRIPT_2 "%", nitrox_data_func, nitrox_sort_func, 0, &visible_cols.nitrox },
	[DIVE_SAC] = { "SAC", sac_data_func, NULL, 0, &visible_cols.sac },
	[DIVE_OTU] = { "OTU", otu_data_func, NULL, 0, &visible_cols.otu },
	[DIVE_LOCATION] = { "Location", NULL, NULL, ALIGN_LEFT },
};


static GtkTreeViewColumn *divelist_column(struct DiveList *dl, struct divelist_column *col)
{
	int index = col - &dl_column[0];
	const char *title = col->header;
	data_func_t data_func = col->data;
	sort_func_t sort_func = col->sort;
	unsigned int flags = col->flags;
	int *visible = col->visible;
	GtkWidget *tree_view = dl->tree_view;
	GtkListStore *model = dl->model;
	GtkTreeViewColumn *ret;

	if (visible && !*visible)
		flags |= INVISIBLE;
	ret = tree_view_column(tree_view, index, title, data_func, flags);
	if (sort_func)
		gtk_tree_sortable_set_sort_func(GTK_TREE_SORTABLE(model), index, sort_func, NULL, NULL);
	return ret;
}

/*
 * This is some crazy crap. The only way to get default focus seems
 * to be to grab focus as the widget is being shown the first time.
 */
static void realize_cb(GtkWidget *tree_view, gpointer userdata)
{
	gtk_widget_grab_focus(tree_view);
}

static void row_activated_cb(GtkTreeView *tree_view,
			GtkTreePath *path,
			GtkTreeViewColumn *column,
			GtkTreeModel *model)
{
	int index;
	GtkTreeIter iter;

	if (!gtk_tree_model_get_iter(model, &iter, path))
		return;
	gtk_tree_model_get(model, &iter, DIVE_INDEX, &index, -1);
	edit_dive_info(get_dive(index));
}

void add_dive_cb(GtkWidget *menuitem, gpointer data)
{
	struct dive *dive;

	dive = alloc_dive();
	if (add_new_dive(dive)) {
		record_dive(dive);
		report_dives(TRUE);
		return;
	}
	free(dive);
}

static void popup_divelist_menu(GtkTreeView *tree_view, GtkTreeModel *model, int button)
{
	GtkWidget *menu, *menuitem;

	menu = gtk_menu_new();
	menuitem = gtk_menu_item_new_with_label("Add dive");
	g_signal_connect(menuitem, "activate", G_CALLBACK(add_dive_cb), model);
	gtk_menu_shell_append(GTK_MENU_SHELL(menu), menuitem);
	gtk_widget_show_all(menu);

	gtk_menu_popup(GTK_MENU(menu), NULL, NULL, NULL, NULL,
		button, gtk_get_current_event_time());
}

static void popup_menu_cb(GtkTreeView *tree_view,
			GtkTreeModel *model)
{
	popup_divelist_menu(tree_view, model, 0);
}

static gboolean button_press_cb(GtkWidget *treeview, GdkEventButton *event, GtkTreeModel *model)
{
	/* Right-click? Bring up the menu */
	if (event->type == GDK_BUTTON_PRESS  &&  event->button == 3) {
		popup_divelist_menu(GTK_TREE_VIEW(treeview), model, 3);
		return TRUE;
	}
	return FALSE;
}

GtkWidget *dive_list_create(void)
{
	GtkTreeSelection  *selection;

	dive_list.model = gtk_list_store_new(DIVELIST_COLUMNS,
				G_TYPE_INT,			/* index */
				G_TYPE_INT,			/* nr */
				G_TYPE_INT,			/* Date */
				G_TYPE_INT,			/* Star rating */
				G_TYPE_INT, 			/* Depth */
				G_TYPE_INT,			/* Duration */
				G_TYPE_INT,			/* Temperature */
				G_TYPE_INT,			/* Total weight */
				G_TYPE_STRING,			/* Suit */
				G_TYPE_STRING,			/* Cylinder */
				G_TYPE_INT,			/* Nitrox */
				G_TYPE_INT,			/* SAC */
				G_TYPE_INT,			/* OTU */
				G_TYPE_STRING			/* Location */
				);
	dive_list.tree_view = gtk_tree_view_new_with_model(GTK_TREE_MODEL(dive_list.model));
	set_divelist_font(divelist_font);

	selection = gtk_tree_view_get_selection(GTK_TREE_VIEW(dive_list.tree_view));

	gtk_tree_selection_set_mode(GTK_TREE_SELECTION(selection), GTK_SELECTION_MULTIPLE);
	gtk_widget_set_size_request(dive_list.tree_view, 200, 200);

	dive_list.nr = divelist_column(&dive_list, dl_column + DIVE_NR);
	dive_list.date = divelist_column(&dive_list, dl_column + DIVE_DATE);
	dive_list.stars = divelist_column(&dive_list, dl_column + DIVE_RATING);
	dive_list.depth = divelist_column(&dive_list, dl_column + DIVE_DEPTH);
	dive_list.duration = divelist_column(&dive_list, dl_column + DIVE_DURATION);
	dive_list.temperature = divelist_column(&dive_list, dl_column + DIVE_TEMPERATURE);
	dive_list.totalweight = divelist_column(&dive_list, dl_column + DIVE_TOTALWEIGHT);
	dive_list.suit = divelist_column(&dive_list, dl_column + DIVE_SUIT);
	dive_list.cylinder = divelist_column(&dive_list, dl_column + DIVE_CYLINDER);
	dive_list.nitrox = divelist_column(&dive_list, dl_column + DIVE_NITROX);
	dive_list.sac = divelist_column(&dive_list, dl_column + DIVE_SAC);
	dive_list.otu = divelist_column(&dive_list, dl_column + DIVE_OTU);
	dive_list.location = divelist_column(&dive_list, dl_column + DIVE_LOCATION);

	fill_dive_list();

	g_object_set(G_OBJECT(dive_list.tree_view), "headers-visible", TRUE,
					  "search-column", DIVE_LOCATION,
					  "rules-hint", TRUE,
					  NULL);

	g_signal_connect_after(dive_list.tree_view, "realize", G_CALLBACK(realize_cb), NULL);
	g_signal_connect(dive_list.tree_view, "row-activated", G_CALLBACK(row_activated_cb), dive_list.model);
	g_signal_connect(dive_list.tree_view, "button-press-event", G_CALLBACK(button_press_cb), dive_list.model);
	g_signal_connect(dive_list.tree_view, "popup-menu", G_CALLBACK(popup_menu_cb), dive_list.model);
	g_signal_connect(selection, "changed", G_CALLBACK(selection_cb), dive_list.model);

	dive_list.container_widget = gtk_scrolled_window_new(NULL, NULL);
	gtk_scrolled_window_set_policy(GTK_SCROLLED_WINDOW(dive_list.container_widget),
			       GTK_POLICY_AUTOMATIC, GTK_POLICY_AUTOMATIC);
	gtk_container_add(GTK_CONTAINER(dive_list.container_widget), dive_list.tree_view);

	dive_list.changed = 0;

	return dive_list.container_widget;
}

void mark_divelist_changed(int changed)
{
	dive_list.changed = changed;
}

int unsaved_changes()
{
	return dive_list.changed;
}<|MERGE_RESOLUTION|>--- conflicted
+++ resolved
@@ -565,13 +565,9 @@
 		DIVE_SUIT, suit,
 		-1);
 
-<<<<<<< HEAD
 	free(location);
 	free(cylinder);
-=======
-	/* this will create a merge conflict with the memory leak patches */
 	free(suit);
->>>>>>> e8ec3df3
 }
 
 static gboolean set_one_dive(GtkTreeModel *model,
