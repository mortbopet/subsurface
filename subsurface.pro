CODECFORTR = UTF-8
CODECFORSRC = UTF-8
include(subsurface-configure.pri)

QT = core gui network svg concurrent
lessThan(QT_MAJOR_VERSION, 5) {
	QT += webkit
} else {
	QT += printsupport
	!android: QT += webkitwidgets webkit
	android: QT += androidextras
}
INCLUDEPATH += qt-ui $$PWD
DEPENDPATH += qt-ui

mac: TARGET = Subsurface
else: TARGET = subsurface

VERSION = 4.2

HEADERS = \
	color.h \
	deco.h \
	device.h \
	display.h \
	dive.h \
	divelist.h \
	file.h \
	gettextfromc.h \
	gettext.h \
	helpers.h \
	libdivecomputer.h \
	planner.h \
	save-html.h \
	worldmap-save.h \
	worldmap-options.h \
	pref.h \
	profile.h \
	qt-gui.h \
	qthelper.h \
	units.h \
	divecomputer.h \
	qt-ui/about.h \
	qt-ui/completionmodels.h \
	qt-ui/divecomputermanagementdialog.h \
	qt-ui/divelistview.h \
	qt-ui/divepicturewidget.h \
	qt-ui/diveplanner.h \
	qt-ui/downloadfromdivecomputer.h \
	qt-ui/globe.h \
	qt-ui/graphicsview-common.h \
	qt-ui/kmessagewidget.h \
	qt-ui/maintab.h \
	qt-ui/mainwindow.h \
	qt-ui/modeldelegates.h \
	qt-ui/models.h \
	qt-ui/preferences.h \
	qt-ui/printdialog.h \
	qt-ui/printlayout.h \
	qt-ui/printoptions.h \
	qt-ui/simplewidgets.h \
	qt-ui/starwidget.h \
	qt-ui/subsurfacewebservices.h \
	qt-ui/tableview.h \
	exif.h \
	sha1.h \
	statistics.h \
	subsurfacestartup.h \
	uemis.h \
	webservice.h \
	qt-ui/divelogimportdialog.h \
	qt-ui/tagwidget.h \
	qt-ui/groupedlineedit.h \
	qt-ui/usermanual.h \
	qt-ui/profile/profilewidget2.h \
	qt-ui/profile/diverectitem.h \
	qt-ui/profile/divepixmapitem.h \
	qt-ui/profile/divelineitem.h \
	qt-ui/profile/divetextitem.h \
	qt-ui/profile/animationfunctions.h \
	qt-ui/profile/divecartesianaxis.h \
	qt-ui/profile/diveplotdatamodel.h \
	qt-ui/profile/diveprofileitem.h \
	qt-ui/profile/diveeventitem.h \
	qt-ui/profile/divetooltipitem.h \
	qt-ui/profile/ruleritem.h \
	qt-ui/profile/tankitem.h \
	qt-ui/updatemanager.h \
	qt-ui/divelogexportdialog.h \
	qt-ui/usersurvey.h \
	subsurfacesysinfo.h \
	qt-ui/configuredivecomputerdialog.h \
	configuredivecomputer.h \
	configuredivecomputerthreads.h \
	devicedetails.h

android: HEADERS -= \
	qt-ui/usermanual.h \
	qt-ui/printdialog.h \
	qt-ui/printlayout.h \
	qt-ui/printoptions.h

SOURCES =  \
	deco.c \
	device.c \
	dive.c \
	divelist.c \
	equipment.c \
	file.c \
	gettextfromc.cpp \
	libdivecomputer.c \
	load-git.c \
	main.cpp \
	membuffer.c \
	parse-xml.c \
	planner.c \
	profile.c \
	divecomputer.cpp \
	worldmap-save.c \
	save-html.c \
	qt-gui.cpp \
	qthelper.cpp \
	qt-ui/about.cpp \
	qt-ui/completionmodels.cpp \
	qt-ui/divecomputermanagementdialog.cpp \
	qt-ui/divelistview.cpp \
	qt-ui/divepicturewidget.cpp \
	qt-ui/diveplanner.cpp \
	qt-ui/downloadfromdivecomputer.cpp \
	qt-ui/globe.cpp \
	qt-ui/graphicsview-common.cpp \
	qt-ui/kmessagewidget.cpp \
	qt-ui/maintab.cpp \
	qt-ui/mainwindow.cpp \
	qt-ui/modeldelegates.cpp \
	qt-ui/models.cpp \
	qt-ui/preferences.cpp \
	qt-ui/printdialog.cpp \
	qt-ui/printlayout.cpp \
	qt-ui/printoptions.cpp \
	qt-ui/simplewidgets.cpp \
	qt-ui/starwidget.cpp \
	qt-ui/subsurfacewebservices.cpp \
	qt-ui/tableview.cpp \
	exif.cpp \
	save-git.c \
	save-xml.c \
	sha1.c \
	statistics.c \
	strtod.c \
	subsurfacestartup.c \
	time.c \
	uemis.c \
	uemis-downloader.c \
	qt-ui/divelogimportdialog.cpp \
	qt-ui/tagwidget.cpp \
	qt-ui/groupedlineedit.cpp \
	qt-ui/usermanual.cpp \
	qt-ui/profile/profilewidget2.cpp \
	qt-ui/profile/diverectitem.cpp \
	qt-ui/profile/divepixmapitem.cpp \
	qt-ui/profile/divelineitem.cpp \
	qt-ui/profile/divetextitem.cpp \
	qt-ui/profile/animationfunctions.cpp \
	qt-ui/profile/divecartesianaxis.cpp \
	qt-ui/profile/diveplotdatamodel.cpp \
	qt-ui/profile/diveprofileitem.cpp \
	qt-ui/profile/diveeventitem.cpp \
	qt-ui/profile/divetooltipitem.cpp \
	qt-ui/profile/ruleritem.cpp \
	qt-ui/profile/tankitem.cpp \
	qt-ui/updatemanager.cpp \
	qt-ui/divelogexportdialog.cpp \
	qt-ui/usersurvey.cpp \
	subsurfacesysinfo.cpp \
	qt-ui/configuredivecomputerdialog.cpp \
	configuredivecomputer.cpp \
	configuredivecomputerthreads.cpp \
	devicedetails.cpp

android: SOURCES += android.cpp
else: linux*: SOURCES += linux.c
mac: SOURCES += macos.c
win32: SOURCES += windows.c

android: SOURCES -= \
	qt-ui/usermanual.cpp \
	qt-ui/printdialog.cpp \
	qt-ui/printlayout.cpp \
	qt-ui/printoptions.cpp

FORMS = \
	qt-ui/about.ui \
	qt-ui/divecomputermanagementdialog.ui \
	qt-ui/diveplanner.ui \
	qt-ui/downloadfromdivecomputer.ui \
	qt-ui/maintab.ui \
	qt-ui/mainwindow.ui \
	qt-ui/preferences.ui \
	qt-ui/printoptions.ui \
	qt-ui/renumber.ui \
	qt-ui/shifttimes.ui \
	qt-ui/shiftimagetimes.ui \
	qt-ui/webservices.ui \
	qt-ui/tableview.ui \
	qt-ui/divelogimportdialog.ui \
	qt-ui/searchbar.ui \
	qt-ui/divelogexportdialog.ui \
	qt-ui/plannerSettings.ui \
	qt-ui/usersurvey.ui \
<<<<<<< HEAD
	qt-ui/divecomponentselection.ui
=======
	qt-ui/configuredivecomputerdialog.ui
>>>>>>> 7264ec2f

# Nether usermanual or printing is supported on android right now
android: FORMS -= qt-ui/printoptions.ui

RESOURCES = subsurface.qrc

TRANSLATIONS = \
	translations/subsurface_source.ts \
	translations/subsurface_bg_BG.ts \
	translations/subsurface_da_DK.ts \
	translations/subsurface_de_CH.ts \
	translations/subsurface_de_DE.ts \
	translations/subsurface_el_GR.ts \
	translations/subsurface_en_GB.ts \
	translations/subsurface_es_ES.ts \
	translations/subsurface_et_EE.ts \
	translations/subsurface_fi_FI.ts \
	translations/subsurface_fr_FR.ts \
	translations/subsurface_he.ts \
	translations/subsurface_hu.ts \
	translations/subsurface_it_IT.ts \
	translations/subsurface_lv_LV.ts \
	translations/subsurface_nb_NO.ts \
	translations/subsurface_nl_NL.ts \
	translations/subsurface_pl_PL.ts \
	translations/subsurface_pt_BR.ts \
	translations/subsurface_pt_PT.ts \
	translations/subsurface_ro_RO.ts \
	translations/subsurface_ru_RU.ts \
	translations/subsurface_sk_SK.ts \
	translations/subsurface_sv_SE.ts \
	translations/subsurface_tr.ts \
	translations/subsurface_zh_TW.ts

QTTRANSLATIONS = \
	qt_da.qm \
	qt_de.qm \
	qtbase_de.qm \
	qt_es.qm \
	qt_fi.qm \
	qtbase_fi.qm \
	qt_fr.qm \
	qt_he.qm \
	qt_hu.qm \
	qtbase_hu.qm \
	qt_pl.qm \
	qt_pt.qm \
	qt_ru.qm \
	qtbase_ru.qm \
	qt_sk.qm \
	qtbase_sk.qm \
	qt_sv.qm \
	qt_zh_TW.qm

USERMANUALS = \
	user-manual.html \
	user-manual_es.html \
	user-manual_ru.html

doc.commands += $(CHK_DIR_EXISTS) $$OUT_PWD/Documentation || $(MKDIR) $$OUT_PWD/Documentation $$escape_expand(\\n\\t)$(MAKE) -C $$PWD/Documentation OUT=$$OUT_PWD/Documentation/ doc
all.depends += usermanual
usermanual.depends += doc
usermanual.target = $$OUT_PWD/Documentation/user-manual.html
QMAKE_EXTRA_TARGETS += doc usermanual all
# add the generated user manual HTML files to the list of files to remove
# when running make clean
for(MANUAL,USERMANUALS) QMAKE_CLEAN += $$OUT_PWD/Documentation/$$MANUAL

marbledata.commands += $(CHK_DIR_EXISTS) $$OUT_PWD/marbledata || $(COPY_DIR) $$PWD/marbledata $$OUT_PWD
all.depends += marbledata
QMAKE_EXTRA_TARGETS += marbledata

theme.commands += $(CHK_DIR_EXISTS) $$OUT_PWD/theme || $(COPY_DIR) $$PWD/theme $$OUT_PWD
all.depends += theme
QMAKE_EXTRA_TARGETS += theme

android {
	android.commands += $(CHK_DIR_EXISTS) $$OUT_PWD/android || $(COPY_DIR) $$PWD/android $$OUT_PWD
	all.depends += android
	QMAKE_EXTRA_TARGETS += android
}

DESKTOP_FILE = subsurface.desktop
mac: ICON = packaging/macosx/Subsurface.icns
else: ICON = subsurface-icon.svg
MANPAGE = subsurface.1
XSLT_FILES = xslt
ICONS_FILES = icons
DOC_FILES = Documentation/images README Releasenotes.txt SupportedDivecomputers.txt
for(MANUAL,USERMANUALS) DOC_FILES += $$OUT_PWD/Documentation/$$MANUAL
THEME_FILES = theme
MARBLEDIR = marbledata/maps marbledata/bitmaps

#DEPLOYMENT_PLUGIN += bearer/qnativewifibearer
DEPLOYMENT_PLUGIN += codecs/qcncodecs codecs/qjpcodecs codecs/qkrcodecs codecs/qtwcodecs
DEPLOYMENT_PLUGIN += imageformats/qgif imageformats/qjpeg imageformats/qsvg
DEPLOYMENT_PLUGIN += iconengines/qsvgicon
#DEPLOYMENT_PLUGIN += sqldrivers/qsqlite

# This information will go into the Windows .rc file and linked into the .exe
QMAKE_TARGET_COMPANY = subsurface team
QMAKE_TARGET_DESCRIPTION = subsurface dive log
QMAKE_TARGET_COPYRIGHT = Linus Torvalds, Dirk Hohndel and others

# And this is the Mac Info.plist file
# qmake automatically generates sed rules to replace:
#  token                qmake expansion
#  @ICON@               $$ICON
#  @TYPEINFO@           first 4 chars of $$QMAKE_PKGINFO_TYPEINFO
#  @EXECUTABLE@         $$QMAKE_ORIG_TARGET
#  @LIBRARY@            $$QMAKE_ORIG_TARGET
#  @SHORT_VERSION@      $$VER_MAJ.$$VER_MIN
QMAKE_INFO_PLIST = packaging/macosx/Info.plist.in

OTHER_FILES += $$DESKTOPFILE $$ICON $$MANPAGE $$XSLT_FILES $$DOC_FILES $$MARBLEDIR \
	$$QMAKE_INFO_PLIST

include(subsurface-gen-version.pri)
include(subsurface-install.pri)

# to debug planner issues
#QMAKE_CFLAGS += -DDEBUG_PLAN=31
#QMAKE_CXXFLAGS += -DDEBUG_PLAN=31
# to build debuggable binaries on Windows, you need something like this
#QMAKE_CFLAGS_RELEASE=$$QMAKE_CFLAGS_DEBUG -O0 -g
#QMAKE_CXXFLAGS_RELEASE=$$QMAKE_CXXFLAGS_DEBUG -O0 -g<|MERGE_RESOLUTION|>--- conflicted
+++ resolved
@@ -208,11 +208,8 @@
 	qt-ui/divelogexportdialog.ui \
 	qt-ui/plannerSettings.ui \
 	qt-ui/usersurvey.ui \
-<<<<<<< HEAD
-	qt-ui/divecomponentselection.ui
-=======
+	qt-ui/divecomponentselection.ui \
 	qt-ui/configuredivecomputerdialog.ui
->>>>>>> 7264ec2f
 
 # Nether usermanual or printing is supported on android right now
 android: FORMS -= qt-ui/printoptions.ui
